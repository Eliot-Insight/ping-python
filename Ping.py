--- conflicted
+++ resolved
@@ -57,12 +57,8 @@
             print(self.instructions)
             exit(1)
         try:
-<<<<<<< HEAD
             self.ser = serial.Serial(deviceName, 921600, timeout=1)
-=======
-            self.ser = serial.Serial(deviceName, 921600)
-            self.ser.timeout = 1
->>>>>>> 5d0cfe82
+
         except:
             print("Failed to open the given serial port")
             exit(1)
